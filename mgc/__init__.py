--- conflicted
+++ resolved
@@ -1,10 +1,7 @@
 import mgc.independence
 import mgc.ksample
 import mgc.time_series
-<<<<<<< HEAD
+import mgc.sims
 import mgc.discrim
-=======
-import mgc.sims
->>>>>>> 0f577379
 
 __version__ = "0.0.1"